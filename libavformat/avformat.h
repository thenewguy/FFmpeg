--- conflicted
+++ resolved
@@ -722,7 +722,6 @@
     int codec_info_nb_frames;
 
     /**
-<<<<<<< HEAD
      * Stream Identifier
      * This is the MPEG-TS stream identifier +1
      * 0 means unknown
@@ -733,10 +732,7 @@
     int64_t interleaver_chunk_duration;
 
     /**
-     * Stream informations used internally by av_find_stream_info()
-=======
      * Stream information used internally by av_find_stream_info()
->>>>>>> 599b4c6e
      */
 #define MAX_STD_TIMEBASES (60*12+5)
     struct {
