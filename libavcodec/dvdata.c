--- conflicted
+++ resolved
@@ -246,11 +246,7 @@
     }
 };
 
-<<<<<<< HEAD
-const DVprofile* ff_dv_frame_profile2(AVCodecContext* codec, const DVprofile *sys,
-=======
-const DVprofile* avpriv_dv_frame_profile(const DVprofile *sys,
->>>>>>> 65d3176a
+const DVprofile* avpriv_dv_frame_profile2(AVCodecContext* codec, const DVprofile *sys,
                                   const uint8_t* frame, unsigned buf_size)
 {
    int i, dsf, stype;
@@ -280,17 +276,13 @@
    return NULL;
 }
 
-<<<<<<< HEAD
-const DVprofile* ff_dv_frame_profile(const DVprofile *sys,
+const DVprofile* avpriv_dv_frame_profile(const DVprofile *sys,
                                   const uint8_t* frame, unsigned buf_size)
 {
-    return ff_dv_frame_profile2(NULL, sys, frame, buf_size);
+    return avpriv_dv_frame_profile2(NULL, sys, frame, buf_size);
 }
 
-const DVprofile* ff_dv_codec_profile(AVCodecContext* codec)
-=======
 const DVprofile* avpriv_dv_codec_profile(AVCodecContext* codec)
->>>>>>> 65d3176a
 {
     int i;
 
